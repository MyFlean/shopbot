--- conflicted
+++ resolved
@@ -1,38 +1,9 @@
-myenv/
-myflean/
 # Python
 __pycache__/
 *.py[cod]
 *$py.class
 *.so
 .Python
-<<<<<<< HEAD
-=======
-env/
-venv/
-.env
-.flaskenv
-
-# .gitignore
-**/__pycache__/
-*.pyc
-
-
-# Flask instance folder
-instance/
-
-# Database
-*.sqlite3
-*.db
-
-# Testing
-.pytest_cache/
-.coverage
-htmlcov/
-
-# Distribution and packaging
-dist/
->>>>>>> 1c6ba12d
 build/
 develop-eggs/
 dist/
@@ -62,7 +33,6 @@
 *.swp
 *.swo
 *~
-<<<<<<< HEAD
 
 # OS
 .DS_Store
@@ -110,11 +80,6 @@
 *.tmp
 *.temp
 
-# Documentation (allow tests; do not ignore test files)
-# docs and pdfs can be ignored on master if desired
-# docs/
-# *.pdf
-
 # Old deployment files
 apprunner.yaml*
 cloudformation-ecs.yaml
@@ -127,21 +92,4 @@
 ECS_DEPLOYMENT_GUIDE.md
 GITHUB_DEPLOYMENT.md
 QUICK_START_GITHUB.md
-SECRETS_MANAGER_GUIDE.md
-=======
-# Python caches
-__pycache__/
-*.pyc
-
-__pycache__/
-*.pyc
-*.pyo
-*.pyd
-.Python
-env/
-venv/
-myenv/
-.venv/
-*.egg-info/
-.DS_Store
->>>>>>> 1c6ba12d
+SECRETS_MANAGER_GUIDE.md