# shopping_bot/data_fetchers/es_products.py
"""
Elasticsearch Products Fetcher
──────────────────────────────
Enhanced with:
• Better brand handling using match queries
• Function score for percentile-based ranking
• Result quality checks with fallback strategies
• Minimum score thresholds
"""

from __future__ import annotations

import asyncio
from logging import log
import os
import re
from typing import Any, Dict, List, Optional
import json

import requests

from ..enums import BackendFunction
from . import register_fetcher
from ..scoring_config import build_function_score_functions

# ES Configuration (env-only; robust normalization)
def _normalize_es_base(raw_url: Optional[str], index: Optional[str]) -> str:
    s = str(raw_url or "").strip()
    # Remove leading '@' and surrounding quotes
    s = s.lstrip("@").strip().strip("'\"")
    if not s:
        return ""
    # Remove any trailing '/_search'
    if "/_search" in s:
        s = s.split("/_search", 1)[0]
    # Remove trailing '/{index}' if present
    if index:
        idx = str(index).strip().strip("'\"")
        if idx and s.endswith(f"/{idx}"):
            s = s[: -(len(idx) + 1)]
    # Trim trailing slashes
    while s.endswith('/'):
        s = s[:-1]
    # Ensure scheme
    if not (s.startswith("http://") or s.startswith("https://")):
        s = f"https://{s}"
    return s

# 🎯 ELASTICSEARCH ENVIRONMENT VARIABLES 🎯
ES_URL_ENV = os.getenv("ES_URL")
ELASTIC_BASE_ENV = os.getenv("ELASTIC_BASE")
ELASTIC_INDEX_ENV = os.getenv("ELASTIC_INDEX")
ES_API_KEY_ENV = os.getenv("ES_API_KEY")
ELASTIC_API_KEY_ENV = os.getenv("ELASTIC_API_KEY")
ELASTIC_TIMEOUT_ENV = os.getenv("ELASTIC_TIMEOUT_SECONDS")

print("="*80)
print("🔍🔍🔍 ELASTICSEARCH ENV VARIABLES FETCHED 🔍🔍🔍")
print(f"🌐 ES_URL: {ES_URL_ENV}")
print(f"🌐 ELASTIC_BASE: {ELASTIC_BASE_ENV}")
print(f"📇 ELASTIC_INDEX: {ELASTIC_INDEX_ENV}")
print(f"🔑 ES_API_KEY: {'***SET***' if ES_API_KEY_ENV else 'NOT SET'}")
print(f"🔑 ELASTIC_API_KEY: {'***SET***' if ELASTIC_API_KEY_ENV else 'NOT SET'}")
print(f"⏱️  ELASTIC_TIMEOUT_SECONDS: {ELASTIC_TIMEOUT_ENV}")
print("="*80)

ELASTIC_INDEX = os.getenv("ELASTIC_INDEX", "products-v2")
_RAW_ES_URL = os.getenv("ES_URL") or os.getenv("ELASTIC_BASE", "")
ELASTIC_BASE = _normalize_es_base(_RAW_ES_URL, ELASTIC_INDEX)
ELASTIC_API_KEY = (os.getenv("ES_API_KEY") or os.getenv("ELASTIC_API_KEY", "")).strip().strip("'\"")
TIMEOUT = int(os.getenv("ELASTIC_TIMEOUT_SECONDS", "10"))

# Debug ES config on module load
<<<<<<< HEAD
print(f"DEBUG: ES_MODULE_INIT | RAW_ES_URL={_RAW_ES_URL} | ELASTIC_BASE={ELASTIC_BASE} | ELASTIC_INDEX={ELASTIC_INDEX}")
=======
print("="*80)
print("✅✅✅ ELASTICSEARCH CONFIGURATION FINALIZED ✅✅✅")
print(f"📍 RAW_ES_URL: {_RAW_ES_URL}")
print(f"📍 ELASTIC_BASE (normalized): {ELASTIC_BASE}")
print(f"📍 ELASTIC_INDEX: {ELASTIC_INDEX}")
print(f"🔑 API_KEY: {'***SET***' if ELASTIC_API_KEY else 'NOT SET'}")
print(f"⏱️  TIMEOUT: {TIMEOUT}s")
print("="*80)
>>>>>>> 96d9c8ec

# Text cleaning
TAG_RE = re.compile(r"<[^>]+>")
WS_RE = re.compile(r"\s+")

def _clean_text(s: Optional[str]) -> Optional[str]:
    if not s:
        return s
    s = TAG_RE.sub("", s)
    s = WS_RE.sub(" ", s).strip()
    return s

def _extract_protein(src: Dict[str, Any]) -> Optional[float]:
    try:
        v = (
            src.get("category_data", {})
            .get("nutritional", {}) 
            .get("nutri_breakdown", {})
            .get("protein_g")
        )
        return float(v) if v is not None else None
    except (TypeError, ValueError):
        return None

def _get_best_image(hero: Dict[str, Any]) -> Optional[str]:
    if not isinstance(hero, dict):
        return None
    # Try standard resolutions first
    for size in ["640", "750", "828", "1080", "256", "384"]:
        if hero.get(size):
            return hero[size]
    # Fallback to any available image
    for v in hero.values():
        if isinstance(v, str) and v.strip():
            return v
    return None

def _extract_highlight(hit: Dict[str, Any]) -> Optional[str]:
    hl = hit.get("highlight", {})
    for field in ["name", "package_claims.dietary_labels", "ingredients.raw_text"]:
        if field in hl and hl[field]:
            return _clean_text(hl[field][0])
    return None

def _get_current_user_text(ctx) -> str:
    """Best-effort extraction of the CURRENT user utterance.

    Falls back through several likely attributes/locations and finally to any
    previously stored session text. This is critical to ensure each follow-up
    rebuilds ES params using the latest user intent delta.
    """
    # Direct attributes on context
    for attr in [
        "current_user_text",
        "current_text",
        "message_text",
        "user_message",
        "last_user_message",
        "text",
        "message",
    ]:
        try:
            value = getattr(ctx, attr, None)
            if isinstance(value, str) and value.strip():
                try:
                    print(f"DEBUG: CURRENT_TEXT_ATTR | attr={attr} | value='{value.strip()}'")
                except Exception:
                    pass
                return value.strip()
        except Exception:
            pass

    # Common session keys where pipelines may store the last turn text
    try:
        session = getattr(ctx, "session", {}) or {}
        for key in [
            "current_user_text",
            "latest_user_text",
            "last_user_message",
            "last_user_text",
            "last_query",
        ]:
            val = session.get(key)
            if isinstance(val, str) and val.strip():
                try:
                    print(f"DEBUG: CURRENT_TEXT_SESSION | key={key} | value='{val.strip()}'")
                except Exception:
                    pass
                return val.strip()
    except Exception:
        pass

    # Assessment-level fallbacks
    try:
        assessment = (getattr(ctx, "session", {}) or {}).get("assessment", {}) or {}
        val = assessment.get("original_query")
        if isinstance(val, str) and val.strip():
            try:
                print(f"DEBUG: CURRENT_TEXT_ASSESSMENT | value='{val.strip()}'")
            except Exception:
                pass
            return val.strip()
    except Exception:
        pass

    try:
        print("DEBUG: CURRENT_TEXT_FALLBACK_EMPTY")
    except Exception:
        pass
    return ""

def _build_enhanced_es_query(params: Dict[str, Any]) -> Dict[str, Any]:
    """
    Build ES query with improved brand handling and percentile-based ranking.
    Uses function_score for quality-based ranking.
    """
    p = params or {}

    # Determine size based on product intent
    desired_size = 1 if str(p.get("product_intent", "")).strip().lower() == "is_this_good" else 10

    # Base document structure with enhanced source fields
    body: Dict[str, Any] = {
        "size": int(p.get("size", desired_size)) if isinstance(p.get("size"), int) else desired_size,
        "track_total_hits": True,
        "_source": {
            "includes": [
                "id", "name", "brand", "price", "mrp", "hero_image.*",
                "package_claims.*", "category_group", "category_paths", 
                "description", "use", "flean_score.*",
                "stats.adjusted_score_percentiles.*",
                "stats.wholefood_percentiles.*",
                "stats.protein_percentiles.*",
                "stats.fiber_percentiles.*",
                "stats.fortification_percentiles.*",
                "stats.simplicity_percentiles.*",
                "stats.sugar_penalty_percentiles.*",
                "stats.sodium_penalty_percentiles.*",
                "stats.trans_fat_penalty_percentiles.*",
                "stats.saturated_fat_penalty_percentiles.*",
                "stats.oil_penalty_percentiles.*",
                "stats.sweetener_penalty_percentiles.*",
                "stats.calories_penalty_percentiles.*",
                "stats.empty_food_penalty_percentiles.*",
                # Nutritional data for macro-aware search
                "category_data.nutritional.nutri_breakdown_updated.*",
                "category_data.nutritional.qty",
                "category_data.nutritional.raw_text",
            ]
        },
        "query": {"bool": {"filter": [], "should": [], "minimum_should_match": 0}},
        "sort": [{"_score": "desc"}],
        "min_score": 0.5,  # Add minimum score threshold
    }

    bq = body["query"]["bool"]
    filters: List[Dict[str, Any]] = bq["filter"]
    shoulds: List[Dict[str, Any]] = bq["should"]
    musts: List[Dict[str, Any]] = bq.setdefault("must", [])

    # 1) Hard filters
    # Category group filter
    category_group = p.get("category_group")
    if isinstance(category_group, str) and category_group.strip():
        filters.append({"term": {"category_group": category_group.strip()}})

    # Category path filter with improved handling (single and multi-paths)
    category_path = p.get("category_path") or p.get("cat_path")
    category_paths = p.get("category_paths") if isinstance(p.get("category_paths"), list) else []
    normalized_paths: List[str] = []
    
    def _normalize_path(path_str: str) -> str:
        """Normalize path: if already full format, use as-is; else extract relative."""
        parts = [x for x in str(path_str).split("/") if x]
        # If already full format (f_and_b/food/... or f_and_b/beverages/...), return as-is
        if len(parts) >= 3 and parts[0] == "f_and_b" and parts[1] in ("food", "beverages"):
            return path_str.strip()
        # If personal_care format
        if len(parts) >= 2 and parts[0] == "personal_care":
            return path_str.strip()
        # Legacy format: strip f_and_b and food to get relative
        core_parts = parts[:]
        if core_parts and core_parts[0] in ("f_and_b", "personal_care"):
            core_parts = core_parts[1:]
        if core_parts and core_parts[0] == "food":
            core_parts = core_parts[1:]
        return "/".join(core_parts)
    
    if isinstance(category_path, str) and category_path.strip():
        normalized = _normalize_path(category_path.strip())
        if normalized:
            normalized_paths.append(normalized)
    for cp in category_paths[:3]:
        try:
            s = str(cp).strip()
            if s:
                normalized = _normalize_path(s)
                if normalized:
                    normalized_paths.append(normalized)
        except Exception:
            pass
    
    if normalized_paths:
        # Deduplicate
        uniq: List[str] = []
        for path in normalized_paths:
            if path not in uniq:
                uniq.append(path)
        
        should_cat: List[Dict[str, Any]] = []
        prefer_keyword = bool(p.get("_has_category_paths_keyword"))
        if prefer_keyword:
            try:
                print("DEBUG: CAT_PATH_FILTER | using category_paths.keyword exact terms")
            except Exception:
                pass
        else:
            try:
                print("DEBUG: CAT_PATH_FILTER | using wildcard on category_paths (no .keyword)")
            except Exception:
                pass
        
        for path in uniq[:3]:
            # Check if already full format
            if path.startswith("f_and_b/") or path.startswith("personal_care/"):
                full = path
            else:
                # Legacy relative path - need to construct full
                group = (category_group or "").strip()
                if group == "personal_care":
                    full = f"personal_care/{path}"
                elif group == "f_and_b":
                    full = f"f_and_b/food/{path}"
                else:
                    # Unknown group, try both
                    fb = f"f_and_b/food/{path}"
                    pc = f"personal_care/{path}"
                    if prefer_keyword:
                        should_cat.extend([
                            {"term": {"category_paths.keyword": fb}},
                            {"term": {"category_paths.keyword": pc}},
                        ])
                    else:
                        should_cat.extend([
                            {"wildcard": {"category_paths": {"value": f"*{fb}*"}}},
                            {"wildcard": {"category_paths": {"value": f"*{pc}*"}}},
                        ])
                    continue
            
            # Add filter for full path
            if prefer_keyword:
                should_cat.append({"term": {"category_paths.keyword": full}})
            else:
                should_cat.extend([
                    {"term": {"category_paths": full}},
                    {"wildcard": {"category_paths": {"value": f"*{full}*"}}},
                ])
        
        if should_cat:
            filters.append({
                "bool": {"should": should_cat, "minimum_should_match": 1}
            })

    # Price range filter
    price_min = p.get("price_min")
    price_max = p.get("price_max")
    if price_min is not None or price_max is not None:
        pr: Dict[str, Any] = {}
        if isinstance(price_min, (int, float)):
            pr["gte"] = float(price_min)
        if isinstance(price_max, (int, float)):
            pr["lte"] = float(price_max)
        if pr:
            filters.append({"range": {"price": pr}})

    # Minimum flean percentile (quality threshold)
    min_flean = p.get("min_flean_percentile")
    if isinstance(min_flean, (int, float)):
        try:
            filters.append({
                "range": {
                    "stats.adjusted_score_percentiles.subcategory_percentile": {"gte": float(min_flean)}
                }
            })
        except Exception:
            pass

    # 2) Domain-specific filters (skin/personal care)
    # Apply skin-specific params when category_group indicates personal care
    try:
        if str(p.get("category_group") or "").strip() == "personal_care":
            # Minimum reviews threshold
            min_reviews = p.get("min_review_count")
            if isinstance(min_reviews, int) and min_reviews > 0:
                filters.append({"range": {"review_stats.total_reviews": {"gte": min_reviews}}})

            # Brand filter
            if isinstance(p.get("brands"), list) and p.get("brands"):
                filters.append({"terms": {"brand": p["brands"]}})

            # Avoid ingredients → must_not side effects and ingredients.raw_text
            avoid_list = p.get("avoid_ingredients") or []
            if isinstance(avoid_list, list) and avoid_list:
                for ing in avoid_list[:6]:
                    ing_s = str(ing).strip()
                    if not ing_s:
                        continue
                    bq.setdefault("must_not", []).append({
                        "bool": {
                            "must": [
                                {"match": {"side_effects.effect_name": ing_s}},
                                {"range": {"side_effects.severity_score": {"gte": 0.3}}}
                            ]
                        }
                    })
                    bq.setdefault("must_not", []).append({"match": {"ingredients.raw_text": ing_s}})

            # Skin type compatibility scoring
            skin_types = p.get("skin_types") or []
            if isinstance(skin_types, list) and skin_types:
                for st in skin_types[:4]:
                    st_s = str(st).strip().lower()
                    if not st_s:
                        continue
                    shoulds.append({
                        "bool": {
                            "must": [
                                {"term": {"skin_compatibility.skin_type": st_s}},
                                {"range": {"skin_compatibility.sentiment_score": {"gte": 0.6}}},
                                {"range": {"skin_compatibility.confidence_score": {"gte": 0.3}}}
                            ],
                            "boost": 5.0
                        }
                    })

            # Efficacy scoring for concerns
            concerns = p.get("skin_concerns") or []
            if isinstance(concerns, list) and concerns:
                boost = 3.0 if bool(p.get("prioritize_concerns")) else 2.0
                for c in concerns[:4]:
                    c_s = str(c).strip().lower()
                    if not c_s:
                        continue
                    shoulds.append({
                        "bool": {
                            "must": [
                                {"match": {"efficacy.aspect_name": c_s}},
                                {"range": {"efficacy.sentiment_score": {"gte": 0.7}}},
                                {"range": {"efficacy.mention_count": {"gte": 5}}}
                            ],
                            "boost": boost
                        }
                    })
    except Exception:
        pass

    # 3) Soft re-ranking signals with boosts
    
    # NOTE: Brand-based boosting is intentionally disabled.
    # Direct brand filtering/boosting proved brittle due to inconsistent brand tokenization
    # (e.g., variants, localization, punctuation). It can eliminate good matches or overfit
    # to noisy brand mentions in text. If we need brand handling later, prefer exact keyword
    # fields (e.g., brand.keyword) and a carefully normalized brand map.

    # Dietary labels with boost (fuzzy enabled for variant tolerance)
    dietary_labels = p.get("dietary_labels") or p.get("dietary_terms") or []
    if isinstance(dietary_labels, list) and dietary_labels:
        for label in dietary_labels:
            if label and str(label).strip():
                shoulds.append({
                    "multi_match": {
                        "query": str(label).strip(),
                        "fields": ["package_claims.dietary_labels^3.0"],
                        "type": "best_fields",
                        "fuzziness": "AUTO"
                    }
                })

    # Health claims with boost
    health_claims = p.get("health_claims") or []
    if isinstance(health_claims, list) and health_claims:
        for claim in health_claims:
            if claim and str(claim).strip():
                shoulds.append({
            "match": {
                        "package_claims.health_claims": {
                            "query": str(claim).strip(),
                            "boost": 2.0
                        }
                    }
                })

    # 3) Keyword/multi_match component
    q_text = str(p.get("q", "")).strip()
    keywords = p.get("keywords") or []
    field_boosts = p.get("field_boosts") or []
    dynamic_fields = ["name^4", "description^2", "use", "combined_text"]
    if isinstance(field_boosts, list) and field_boosts:
        try:
            for fb in field_boosts:
                if isinstance(fb, str) and fb.strip():
                    dynamic_fields.append(fb.strip())
        except Exception:
            pass
    
    # Main query matching (anchor q as MUST; keywords as optional SHOULD)
    if q_text:
        musts.append({
            "multi_match": {
                "query": q_text,
                "type": "best_fields",
                "fields": dynamic_fields,
                "fuzziness": "AUTO"
            }
        })
    if isinstance(keywords, list) and keywords:
        dedup_keywords: List[str] = []
        q_low = q_text.lower()
        for kw in keywords[:2]:  # cap to 2
            kw_str = str(kw).strip()
            if kw_str and (kw_str.lower() not in q_low) and (kw_str.lower() not in dedup_keywords):
                dedup_keywords.append(kw_str.lower())
        for kw in dedup_keywords:
            shoulds.append({
                "multi_match": {
                    "query": kw,
                    "type": "best_fields",
                    "fields": dynamic_fields,
                    "fuzziness": "AUTO"
                }
            })

    # 3b) Hard must keywords with fuzzy tolerance (e.g., flavor tokens like 'orange', 'peri peri')
    must_keywords = p.get("must_keywords") or []
    if isinstance(must_keywords, list) and must_keywords:
        for kw in must_keywords[:3]:
            kw_str = str(kw).strip()
            if kw_str:
                musts.append({
                    "multi_match": {
                        "query": kw_str,
                        "type": "best_fields",
                        "fields": ["name^6", "description^2", "combined_text"],
                        "fuzziness": "AUTO"
                    }
                })

    # 3c) Phrase boosts provided by LLM normaliser
    phrase_boosts = p.get("phrase_boosts") or []
    if isinstance(phrase_boosts, list) and phrase_boosts:
        for pb in phrase_boosts[:6]:
            try:
                if isinstance(pb, dict):
                    field = str(pb.get("field") or pb.get("title") or "name").strip() or "name"
                    phrase = str(pb.get("phrase") or pb.get("title") or "").strip()
                    boost = float(pb.get("boost", 1.5))
                    if phrase:
                        shoulds.append({
                            "match_phrase": {field: {"query": phrase, "boost": boost}}
                        })
            except Exception:
                pass

    # 3.5) MACRO FILTERING: Nutritional constraints (if user specified)
    try:
        user_macro_filters = p.get("macro_filters", [])
        
        # Only apply macro logic if user explicitly specified constraints
        if user_macro_filters and isinstance(user_macro_filters, list) and len(user_macro_filters) > 0:
            from ..macro_optimizer import get_macro_optimizer
            optimizer = get_macro_optimizer()
            
            # Get first category_path for profile lookup
            category_path_for_macro = None
            try:
                category_paths = p.get("category_paths", [])
                if isinstance(category_paths, list) and category_paths:
                    category_path_for_macro = category_paths[0]
                elif isinstance(p.get("category_path"), str):
                    category_path_for_macro = p.get("category_path")
            except Exception:
                pass
            
            # Merge user constraints with category defaults (category defaults only apply if user has constraints)
            merged_constraints = optimizer.merge_constraints(
                user_constraints=user_macro_filters,
                category_path=category_path_for_macro,
                apply_category_defaults=True  # Apply category defaults for OTHER nutrients
            )
            
            hard_filters_list = merged_constraints.get("hard_filters", [])
            soft_boosts_list = merged_constraints.get("soft_boosts", [])
            
            print(f"DEBUG: MACRO_FILTERING | user_specified={len(user_macro_filters)} | hard_filters={len(hard_filters_list)} | soft_boosts={len(soft_boosts_list)}")
            
            # Apply hard filters as ES range queries + exists check
            for hf in hard_filters_list:
                nutrient = hf.get("nutrient")
                operator = hf.get("operator")
                value = hf.get("value")
                
                if not (nutrient and operator and value is not None):
                    continue
                
                field_path = f"category_data.nutritional.nutri_breakdown_updated.{nutrient}"
                
                # Build combined filter: field must exist AND meet threshold
                # This excludes products without nutritional data
                range_query = {"range": {field_path: {}}}
                
                if operator == "gte":
                    range_query["range"][field_path]["gte"] = value
                elif operator == "lte":
                    range_query["range"][field_path]["lte"] = value
                elif operator == "gt":
                    range_query["range"][field_path]["gt"] = value
                elif operator == "lt":
                    range_query["range"][field_path]["lt"] = value
                else:
                    continue  # Unknown operator
                
                # Add range filter (implicitly requires field to exist and have value)
                filters.append(range_query)
                
                print(f"DEBUG: MACRO_HARD_FILTER | {nutrient} {operator} {value} (source: {hf.get('source')})")
            
            # Store soft_boosts for function_score integration (will be added later)
            # These will be merged with existing scoring_functions
            p["_macro_soft_boosts"] = soft_boosts_list
        else:
            print(f"DEBUG: MACRO_FILTERING | skipped (no user-specified constraints)")
    except Exception as e:
        print(f"ERROR: MACRO_FILTERING failed: {e}")
        import traceback
        traceback.print_exc()

    # 4) Apply dynamic function_score based on subcategory
    # Derive subcategory from params/category_path
    subcategory = None
    try:
        if isinstance(p.get("fb_subcategory"), str) and p["fb_subcategory"].strip():
            subcategory = p["fb_subcategory"].strip()
        elif isinstance(category_path, str) and category_path.strip():
            # Use the last segment as subcategory when present
            path_parts = [seg for seg in category_path.split("/") if seg]
            if path_parts:
                # Expect f_and_b/food/l2/l3; pick l3 else l2
                subcategory = path_parts[-1]
                if subcategory in ("food", "f_and_b", "personal_care") and len(path_parts) >= 2:
                    subcategory = path_parts[-2]
        if not subcategory:
            subcategory = "_default"
    except Exception:
        subcategory = "_default"

    scoring_functions: List[Dict[str, Any]] = []
    if shoulds or filters:
        # Optional: strict brand filter for trusted sources (e.g., vision flow)
        try:
            if bool(p.get("enforce_brand")) and isinstance(p.get("brands"), list) and p.get("brands"):
                brand_value = str(p.get("brands")[0] or "").strip()
                brand_clean = brand_value.strip("'\" ")
                if brand_clean:
                    # Build robust brand conditions: exact, case variants, wildcard, and phrase match in analyzed fields
                    def _variants(s: str) -> List[str]:
                        base = s.strip()
                        title = " ".join([w.capitalize() for w in base.split()])
                        lower = base.lower()
                        upper = base.upper()
                        no_punct = base.replace("'", "").replace("`", "")
                        uniq = []
                        for v in [base, title, lower, upper, no_punct]:
                            if v and v not in uniq:
                                uniq.append(v)
                        return uniq
                    brand_variants = _variants(brand_clean)
                    should_brand: List[Dict[str, Any]] = []
                    for v in brand_variants:
                        should_brand.append({"term": {"brand": v}})
                        should_brand.append({"wildcard": {"brand": {"value": f"{v}*"}}})
                        should_brand.append({"wildcard": {"brand": {"value": f"*{v}*"}}})
                        # Also allow phrase in analyzed fields
                        should_brand.append({"match_phrase": {"name": v}})
                        should_brand.append({"match_phrase": {"combined_text": v}})
                    filters.append({
                        "bool": {"should": should_brand, "minimum_should_match": 1}
                    })
                    print(f"DEBUG: Enforcing brand filter | brand='{brand_clean}' | variants={brand_variants}")
        except Exception:
            pass
        # Get category-specific scoring functions
        scoring_functions = build_function_score_functions(subcategory, include_flean=True)
        
        # Merge macro-based soft boosts (if user specified constraints)
        macro_soft_boosts = p.get("_macro_soft_boosts", [])
        if macro_soft_boosts:
            for sb in macro_soft_boosts:
                nutrient = sb.get("nutrient")
                operator = sb.get("operator")
                value = sb.get("value")
                weight = sb.get("weight", 1.2)
                
                if not (nutrient and operator and value is not None):
                    continue
                
                field_path = f"category_data.nutritional.nutri_breakdown_updated.{nutrient}"
                
                # Build function_score boost
                scoring_functions.append({
                    "filter": {
                        "range": {
                            field_path: {
                                operator: value
                            }
                        }
                    },
                    "weight": weight
                })
                
                print(f"DEBUG: MACRO_SOFT_BOOST | {nutrient} {operator} {value} weight={weight} (source: {sb.get('source')})")
        
        body["query"] = {
            "function_score": {
                "query": {"bool": bq},
                "functions": scoring_functions,
                "score_mode": "multiply",
                "boost_mode": "multiply"
            }
        }
        
        if macro_soft_boosts:
            print(f"DEBUG: MACRO_SCORING | Added {len(macro_soft_boosts)} macro-based scoring functions to total {len(scoring_functions)} functions")

    # Set minimum_should_match: 0 when q is MUST; else 1 if textual SHOULD present
    try:
        has_text_should = any(
            any(k in s for k in ["multi_match", "match", "match_phrase"]) for s in shoulds
        )
        if q_text:
            bq["minimum_should_match"] = 0
        else:
            bq["minimum_should_match"] = 1 if has_text_should else 0
    except Exception:
        bq["minimum_should_match"] = 0

    # Debug logs
    print(f"DEBUG: ES filters={len(filters)} filters")
    print(f"DEBUG: ES should={len(shoulds)} clauses")
    print(f"DEBUG: Using dynamic scoring for subcategory='{subcategory}'")
    print(f"DEBUG: Applied {len(scoring_functions)} scoring functions")
    
    # Add highlight section if there is a query text component
    try:
        if q_text or keywords:
            body["highlight"] = {
                "fields": {
                    "name": {"number_of_fragments": 0},
                    "package_claims.dietary_labels": {"number_of_fragments": 0},
                    "ingredients.raw_text": {"fragment_size": 120, "number_of_fragments": 1}
                }
            }
    except Exception:
        pass

    # Availability filter (zepto)
    try:
        if bool(p.get("availability_zepto_in_stock")):
            filters.append({"term": {"availability.zepto.in_stock": True}})
    except Exception:
        pass

    # Excluded ingredients
    try:
        excl = p.get("excluded_ingredients") or []
        if isinstance(excl, list) and excl:
            for ing in excl[:6]:
                sval = str(ing).strip()
                if not sval:
                    continue
                musts.append({
                    "bool": {
                        "must_not": [
                            {"match": {"ingredients.raw_text": sval}},
                            {"match": {"ingredients.structured.ingredients.ingredients.name": sval}},
                        ]
                    }
                })
    except Exception:
        pass

    # Health positioning tags (soft boosts)
    try:
        hpt = p.get("health_positioning_tags") or []
        if isinstance(hpt, list) and hpt:
            for tag in hpt[:4]:
                tv = str(tag).strip()
                if not tv:
                    continue
                shoulds.append({"term": {"package_claims.health_claims": {"value": tv, "boost": 1.3}}})
    except Exception:
        pass

    # Marketing tags (soft boosts)
    try:
        mkt = p.get("marketing_tags") or []
        if isinstance(mkt, list) and mkt:
            for tag in mkt[:2]:
                tv = str(tag).strip()
                if not tv:
                    continue
                shoulds.append({"term": {"package_claims.marketing_keywords": {"value": tv, "boost": 1.15}}})
    except Exception:
        pass

    return body

def _parse_product_type(anchor: str) -> Dict[str, Any]:
    """Parse anchor_product_noun to extract product category and type for strict matching.
    
    Returns dict with:
        - category_terms: list of category identifiers (hair, face, skin, body, etc)
        - type_terms: list of product type identifiers (oil, wash, serum, cream, etc)
        - exclude_terms: list of terms to exclude in must_not
    """
    if not anchor:
        return {"category_terms": [], "type_terms": [], "exclude_terms": []}
    
    anchor_lower = anchor.lower().strip()
    
    # Product category detection (hair/face/skin/body/lips/eyes/nails)
    category_map = {
        "hair": ["hair", "scalp"],
        "face": ["face", "facial"],
        "skin": ["skin"],
        "body": ["body"],
        "lips": ["lip", "lips"],
        "eyes": ["eye", "eyes"],
        "nails": ["nail", "nails"],
    }
    
    # Product type detection (oil/wash/serum/cream/lotion/etc)
    type_map = {
        "oil": ["oil"],
        "wash": ["wash", "cleanser", "cleansing"],
        "serum": ["serum"],
        "cream": ["cream"],
        "moisturizer": ["moisturizer", "moisturiser"],
        "lotion": ["lotion"],
        "gel": ["gel"],
        "foam": ["foam"],
        "scrub": ["scrub", "exfoliant"],
        "mask": ["mask"],
        "toner": ["toner"],
        "sunscreen": ["sunscreen", "spf"],
        "shampoo": ["shampoo"],
        "conditioner": ["conditioner"],
        "soap": ["soap"],
        "powder": ["powder"],
        "balm": ["balm"],
        "mist": ["mist", "spray"],
        "treatment": ["treatment"],
    }
    
    detected_category = []
    detected_type = []
    
    # Detect categories
    for cat, keywords in category_map.items():
        if any(kw in anchor_lower for kw in keywords):
            detected_category.append(cat)
    
    # Detect types
    for ptype, keywords in type_map.items():
        if any(kw in anchor_lower for kw in keywords):
            detected_type.append(ptype)
    
    # Build exclusion terms (exclude other major categories)
    exclude_terms = []
    
    # If this is hair product, exclude face/skin/body products
    if "hair" in detected_category:
        exclude_terms.extend(["face wash", "facial", "makeup", "foundation", "lipstick"])
        # Also exclude cleansing oils (they're for face, not hair)
        if "oil" in detected_type:
            exclude_terms.extend(["cleansing", "makeup removal", "makeup remover"])
    
    # If this is face product, exclude hair/body products
    elif "face" in detected_category:
        exclude_terms.extend(["hair", "shampoo", "conditioner", "scalp"])
    
    # If this is body product, exclude hair/face products
    elif "body" in detected_category:
        exclude_terms.extend(["hair", "face", "facial"])
    
    # Special cases: if "oil" is mentioned without category, be more careful
    if "oil" in detected_type and not detected_category:
        # Generic "oil" query - exclude cleansing/makeup oils unless explicitly mentioned
        if "cleansing" not in anchor_lower and "makeup" not in anchor_lower:
            exclude_terms.extend(["cleansing", "makeup removal"])
    
    return {
        "category_terms": detected_category,
        "type_terms": detected_type,
        "exclude_terms": exclude_terms,
    }


def _build_skin_es_query(params: Dict[str, Any]) -> Dict[str, Any]:
    """Build a personal care (skin) ES query matching the working Postman shape."""
    p = params or {}
    # Global flags
    is_image_query: bool = bool(p.get("is_image_query"))

    size = int(p.get("size", 10) or 10)
    price_min = p.get("price_min")
    price_max = p.get("price_max")
    min_reviews = p.get("min_review_count")
    q_text = str(p.get("q") or "").strip()

    body: Dict[str, Any] = {
        "size": size,
        "track_total_hits": True,
        "_source": {
            "includes": [
                "id", "name", "brand", "price", "mrp",
                "category_group", "category_paths", "hero_image.1080",
                "review_stats.avg_rating", "review_stats.total_reviews",
                "skin_compatibility.skin_type", "skin_compatibility.sentiment_score", "skin_compatibility.confidence_score",
                "efficacy.aspect_name", "efficacy.sentiment_score", "efficacy.mention_count",
                "side_effects.effect_name", "side_effects.severity_score", "side_effects.sentiment_score",
                "package_claims.health_claims", "package_claims.dietary_labels",
            ]
        },
        "query": {
            "function_score": {
                "query": {"bool": {"filter": [], "must": [], "should": [], "must_not": [], "minimum_should_match": 0}},
                "functions": [
                    {
                        "field_value_factor": {
                            "field": "review_stats.avg_rating",
                            "factor": 1.2,
                            "modifier": "sqrt",
                            "missing": 3.0,
                        }
                    },
                    {
                        "field_value_factor": {
                            "field": "review_stats.total_reviews",
                            "factor": 1.0,
                            "modifier": "log1p",
                            "missing": 1,
                        }
                    },
                ],
                "score_mode": "multiply",
                "boost_mode": "multiply",
            }
        },
        "sort": [{"_score": "desc"}],
        "min_score": 0.5,
    }

    bq = body["query"]["function_score"]["query"]["bool"]
    filters: List[Dict[str, Any]] = bq["filter"]
    shoulds: List[Dict[str, Any]] = bq["should"]
    musts: List[Dict[str, Any]] = bq["must"]
    must_not: List[Dict[str, Any]] = bq["must_not"]

    # Filters: category group
    filters.append({"term": {"category_group": "personal_care"}})

    # NOTE: Personal care: ignore category_path(s) entirely per product decision
    # We intentionally do NOT add any category_paths filter for personal_care
    try:
        if p.get("category_path") or p.get("category_paths"):
            print("DEBUG: SKIN_CATEGORY_PATH_IGNORED | personal care has no enforced hierarchy")
    except Exception:
        pass
    
    # NEW: Strict product type matching using anchor_product_noun
    # Parse anchor to extract category (hair/face/body) and type (oil/wash/serum)
    anchor_noun = str(p.get("anchor_product_noun") or "").strip()
    parsed = _parse_product_type(anchor_noun) if anchor_noun else {}
    
    if anchor_noun and parsed:
        category_terms = parsed.get("category_terms", [])
        type_terms = parsed.get("type_terms", [])
        exclude_terms = parsed.get("exclude_terms", [])
        
        try:
            print(f"DEBUG: PRODUCT_TYPE_PARSE | anchor='{anchor_noun}' | category={category_terms} | type={type_terms} | exclude={exclude_terms}")
        except Exception:
            pass
        
        # Build MUST clause: product must match category (hair/face/body/etc)
        if category_terms:
            category_should = []
            for cat_term in category_terms[:2]:  # Max 2 categories
                # Search across multiple fields for category match
                category_should.extend([
                    {"match_phrase": {"name": {"query": cat_term, "boost": 3.0}}},
                    {"match_phrase": {"use": {"query": cat_term, "boost": 2.0}}},
                    {"match": {"description": {"query": cat_term, "boost": 1.0}}},
                ])
            
            if category_should:
                musts.append({
                    "bool": {
                        "should": category_should,
                        "minimum_should_match": 1
                    }
                })
        
        # Build MUST clause: product must match type (oil/wash/serum/etc)
        if type_terms:
            type_should = []
            for type_term in type_terms[:2]:  # Max 2 types
                # Search across multiple fields for type match
                type_should.extend([
                    {"match_phrase": {"name": {"query": type_term, "boost": 3.0}}},
                    {"match": {"use": {"query": type_term, "boost": 2.0}}},
                    {"match": {"description": {"query": type_term, "boost": 1.0}}},
                ])
                
                # Also check package claims if available
                if type_term in ["oil", "serum", "cream", "lotion", "gel"]:
                    type_should.append({
                        "match": {"package_claims.marketing_keywords": {"query": type_term}}
                    })
            
            if type_should:
                musts.append({
                    "bool": {
                        "should": type_should,
                        "minimum_should_match": 1
                    }
                })
        
        # Build MUST_NOT clauses: exclude wrong product categories
        if exclude_terms:
            for exc_term in exclude_terms[:5]:  # Max 5 exclusions
                # Exclude from name and use fields
                must_not.extend([
                    {"match_phrase": {"name": exc_term}},
                    {"match_phrase": {"use": exc_term}},
                ])

    # Price filter
    if price_min is not None or price_max is not None:
        pr: Dict[str, Any] = {}
        if isinstance(price_min, (int, float)):
            pr["gte"] = float(price_min)
        if isinstance(price_max, (int, float)):
            pr["lte"] = float(price_max)
        if pr:
            filters.append({"range": {"price": pr}})

    # Min reviews (apply only if provided)
    if isinstance(min_reviews, int) and min_reviews > 0:
        filters.append({"range": {"review_stats.total_reviews": {"gte": min_reviews}}})

    # Brands
    if isinstance(p.get("brands"), list) and p.get("brands"):
        # For image queries or when explicit enforcement is requested, apply robust brand gating
        enforce_brand = bool(p.get("enforce_brand")) or is_image_query
        if enforce_brand:
            try:
                brand_value = str((p.get("brands") or [""])[0] or "").strip()
                brand_clean = brand_value.strip("'\" ")
                if brand_clean:
                    def _variants(base: str) -> List[str]:
                        s = base.strip()
                        # Generate simple normalization variants
                        title = " ".join([w.capitalize() for w in s.split()])
                        lower = s.lower()
                        upper = s.upper()
                        no_amp = s.replace("&", "and")
                        no_punct = s.replace("'", "").replace("`", "")
                        uniq: List[str] = []
                        for v in [s, title, lower, upper, no_amp, no_punct]:
                            if v and v not in uniq:
                                uniq.append(v)
                        return uniq

                    brand_variants = _variants(brand_clean)
                    should_brand: List[Dict[str, Any]] = []
                    for v in brand_variants:
                        # Exact term on brand (works if brand is keyword or non-analyzed)
                        should_brand.append({"term": {"brand": v}})
                        # Try keyword subfield when present (safe no-op if unmapped)
                        should_brand.append({"term": {"brand.keyword": v}})
                        # Wildcards to handle minor punctuation/case/tokenization differences
                        should_brand.append({"wildcard": {"brand": {"value": f"{v}*"}}})
                        should_brand.append({"wildcard": {"brand": {"value": f"*{v}*"}}})
                        # Phrase match in analyzed text fields (name, combined_text)
                        should_brand.append({"match_phrase": {"name": v}})
                        should_brand.append({"match_phrase": {"combined_text": v}})

                    filters.append({
                        "bool": {"should": should_brand, "minimum_should_match": 1}
                    })
                    print(f"DEBUG: Enforcing brand filter (skin) | brand='{brand_clean}' | variants={brand_variants}")
                else:
                    # Fallback to simple terms when brand is empty after cleaning
                    filters.append({"terms": {"brand": p["brands"]}})
            except Exception:
                # On any construction error, fallback to simple terms filter
                filters.append({"terms": {"brand": p["brands"]}})
        else:
            # Non-image generic case: keep lightweight terms filter
            filters.append({"terms": {"brand": p["brands"]}})

    # Must/Should: main query
    if q_text:
        # When we have strict product type matching (category + type musts), reduce fuzziness
        # to avoid over-matching. Otherwise keep fuzziness for generic queries.
        has_strict_matching = anchor_noun and (parsed.get("category_terms") or parsed.get("type_terms"))
        
        text_clause = {
            "multi_match": {
                "query": q_text,
                "type": "best_fields",
                "fields": ["name^6"],
                "fuzziness": "0" if has_strict_matching else "AUTO",  # No fuzziness when strict matching
            }
        }
        # For image-origin queries, treat text as a soft signal to avoid over-filtering
        if is_image_query:
            shoulds.append(text_clause)
        else:
            musts.append(text_clause)

    # Skin/Hair suitability → nested strong should on skin_compatibility
    # Map hair_types to scalp equivalents where possible (oily/dry/normal)
    compat_types: List[str] = []
    try:
        for st in (p.get("skin_types") or [])[:4]:
            s = str(st).strip().lower()
            if s and s not in compat_types:
                compat_types.append(s)
        hair_map = {"oily": "oily", "dry": "dry", "normal": "normal"}
        for ht in (p.get("hair_types") or [])[:4]:
            m = hair_map.get(str(ht).strip().lower())
            if m and m not in compat_types:
                compat_types.append(m)
    except Exception:
        pass
    for st in compat_types[:4]:
        st_s = str(st).strip().lower()
        if not st_s:
            continue
        shoulds.append({
            "nested": {
                "path": "skin_compatibility",
                "query": {
                    "bool": {
                        "must": [
                            {
                                "multi_match": {
                                    "query": st_s,
                                    "fields": ["skin_compatibility.skin_type^3.0"],
                                    "fuzziness": "AUTO",
                                    "type": "best_fields"
                                }
                            },
                            {"range": {"skin_compatibility.sentiment_score": {"gte": 0.6}}},
                            {"range": {"skin_compatibility.confidence_score": {"gte": 0.3}}},
                        ]
                    }
                },
                "score_mode": "max",
                "boost": 5.0,
            }
        })

    # Efficacy (positive) → from efficacy_terms if provided; else derive from concerns (ALWAYS include, even if empty)
    concern_boost = 2.0 if not bool(p.get("prioritize_concerns")) else 3.0
    efficacy_terms: List[str] = []
    try:
        for it in (p.get("efficacy_terms") or [])[:6]:
            if it and it not in efficacy_terms:
                efficacy_terms.append(str(it).strip())
    except Exception:
        pass
    if not efficacy_terms:
        merged_concerns = []
        try:
            for lst in [p.get("skin_concerns") or [], p.get("hair_concerns") or []]:
                for it in lst:
                    if it and it not in merged_concerns:
                        merged_concerns.append(str(it).strip())
        except Exception:
            merged_concerns = (p.get("skin_concerns") or [])
        efficacy_terms = merged_concerns[:6]
    # Always add an efficacy nested block; if no terms, use empty-safe variant (no-op boost)
    shoulds.append({
        "nested": {
            "path": "efficacy",
            "query": {
                "bool": {
                    "must": (
                        [
                            {
                                "multi_match": {
                                    "query": " ".join(efficacy_terms),
                                    "fields": ["efficacy.aspect_name^3.0"],
                                    "fuzziness": "AUTO",
                                    "type": "best_fields"
                                }
                            },
                            {"range": {"efficacy.sentiment_score": {"gte": 0.7}}}
                        ]
                        if efficacy_terms else [{"match_all": {}}]
                    )
                }
            },
            "inner_hits": {
                "name": "efficacy_hits",
                "size": 3,
                "_source": ["efficacy.aspect_name", "efficacy.sentiment_score", "efficacy.mention_count"]
            },
            "score_mode": "max",
            "boost": concern_boost,
        }
    })

    # Avoid negatives: side_effects nested + cons_list keywords
    avoid_terms: List[str] = []
    try:
        for it in (p.get("avoid_terms") or [])[:6]:
            if it and it not in avoid_terms:
                avoid_terms.append(str(it).strip())
    except Exception:
        pass

    # Side-effects exclusions (ALWAYS include block, even if empty will no-op)
    for ing in (p.get("avoid_ingredients") or [])[:6]:
        ing_s = str(ing).strip()
        if not ing_s:
            continue
        must_not.append({
            "nested": {
                "path": "side_effects",
                "query": {
                    "bool": {
                        "must": [
                            {"match": {"side_effects.effect_name": ing_s}},
                            {"range": {"side_effects.severity_score": {"gte": 0.3}}},
                        ]
                    }
                }
            }
        })
    # Also use avoid_terms for side_effects
    for term in avoid_terms:
        t = str(term).strip()
        if not t:
            continue
        must_not.append({
            "nested": {
                "path": "side_effects",
                "query": {
                    "bool": {
                        "must": [
                            {"match": {"side_effects.effect_name": t}},
                            {"range": {"side_effects.severity_score": {"gte": 0.3}}},
                        ]
                    }
                }
            }
        })
    # And cons_list keyword exclusions
    # Cons list exclusions (ALWAYS present; no-op when empty)
    must_not.append({"terms": {"cons_list": (avoid_terms or [])}})

    # Personal care: treat should as pure boosts (ensure the four sections exist)
    bq["minimum_should_match"] = 0
    try:
        print(
            f"DEBUG: PC_SECTIONS | efficacy_terms={efficacy_terms} | avoid_terms={avoid_terms} | skin_types={p.get('skin_types')} | hair_types={p.get('hair_types')}"
        )
    except Exception:
        pass

    # Highlight
    body["highlight"] = {
        "fields": {
            "name": {"number_of_fragments": 0},
            "ingredients.raw_text": {"fragment_size": 120, "number_of_fragments": 1},
        }
    }

    return body

def _transform_results(raw_response: Dict[str, Any]) -> Dict[str, Any]:
    """Transform ES response with enhanced field coverage"""
    hits = raw_response.get("hits", {}).get("hits", [])
    total = raw_response.get("hits", {}).get("total", {}).get("value", len(hits))
    took = raw_response.get("took", 0)
    
    products = []
    for rank, hit in enumerate(hits, 1):
        src = hit.get("_source", {})
        score = hit.get("_score", 0)
        
        # Extract nutritional info
        nutrition = src.get("category_data", {}).get("nutritional", {}).get("nutri_breakdown", {})
        
        # Extract package claims
        package_claims = src.get("package_claims", {})
        health_claims = package_claims.get("health_claims", [])
        dietary_labels = package_claims.get("dietary_labels", [])
        
        # Extract percentile scores
        stats = src.get("stats", {})
        flean_percentile = None
        if stats.get("adjusted_score_percentiles"):
            flean_percentile = stats["adjusted_score_percentiles"].get("subcategory_percentile")
        # Prepare bonus/penalty percentile bundle for LLM persuasion
        bonus_percentiles = {
            "protein": (stats.get("protein_percentiles", {}) or {}).get("subcategory_percentile"),
            "fiber": (stats.get("fiber_percentiles", {}) or {}).get("subcategory_percentile"),
            "wholefood": (stats.get("wholefood_percentiles", {}) or {}).get("subcategory_percentile"),
            "fortification": (stats.get("fortification_percentiles", {}) or {}).get("subcategory_percentile"),
            "simplicity": (stats.get("simplicity_percentiles", {}) or {}).get("subcategory_percentile"),
        }
        penalty_percentiles = {
            "sugar": (stats.get("sugar_penalty_percentiles", {}) or {}).get("subcategory_percentile"),
            "sodium": (stats.get("sodium_penalty_percentiles", {}) or {}).get("subcategory_percentile"),
            "trans_fat": (stats.get("trans_fat_penalty_percentiles", {}) or {}).get("subcategory_percentile"),
            "saturated_fat": (stats.get("saturated_fat_penalty_percentiles", {}) or {}).get("subcategory_percentile"),
            "oil": (stats.get("oil_penalty_percentiles", {}) or {}).get("subcategory_percentile"),
            "sweetener": (stats.get("sweetener_penalty_percentiles", {}) or {}).get("subcategory_percentile"),
            "calories": (stats.get("calories_penalty_percentiles", {}) or {}).get("subcategory_percentile"),
            "empty_food": (stats.get("empty_food_penalty_percentiles", {}) or {}).get("subcategory_percentile"),
        }
        
        product = {
            "rank": rank,
            "score": round(score, 3) if isinstance(score, (int, float)) else score,
            "id": src.get("id", f"prod_{rank}"),
            "name": _clean_text(src.get("name", "")),
            "brand": src.get("brand", ""),
            "price": src.get("price"),
            "mrp": src.get("mrp"),
            "category": src.get("category_group", ""),
            "category_paths": src.get("category_paths", []),
            "description": _clean_text(src.get("description", "")),
            
            # Nutritional information
            "protein_g": nutrition.get("protein_g"),
            "carbs_g": nutrition.get("carbs_g"),
            "fat_g": nutrition.get("fat_g"),
            "calories": nutrition.get("energy_kcal"),
            
            # Claims and labels
            "health_claims": health_claims if isinstance(health_claims, list) else [],
            "dietary_labels": dietary_labels if isinstance(dietary_labels, list) else [],
            
            # Quality scores
            "flean_percentile": flean_percentile,
            "flean_score": src.get("flean_score", {}).get("adjusted_score"),
            "bonus_percentiles": {k: v for k, v in bonus_percentiles.items() if v is not None},
            "penalty_percentiles": {k: v for k, v in penalty_percentiles.items() if v is not None},
            
            # Image
            "image": _get_best_image(src.get("hero_image", {})),
            
            # Ingredients
            "ingredients": _clean_text(src.get("ingredients", {}).get("raw_text", "")),
            # Reviews (surface to LLM for stars)
            "avg_rating": (src.get("review_stats", {}) or {}).get("avg_rating"),
            "total_reviews": (src.get("review_stats", {}) or {}).get("total_reviews"),
        }
        
        # Add highlight if available
        highlight = _extract_highlight(hit)
        if highlight:
            product["highlight"] = highlight
            
        products.append(product)
    
    return {
        "meta": {
            "total_hits": total,
            "returned": len(products),
            "took_ms": took,
            "query_successful": True
        },
        "products": products
    }

class ElasticsearchProductsFetcher:
    """Elasticsearch fetcher with enhanced query capabilities."""
    
    def __init__(self, base_url: str = None, index: str = None, api_key: str = None):
        self.base_url = (base_url or ELASTIC_BASE)
        self.index = index or ELASTIC_INDEX
        self.api_key = (api_key or ELASTIC_API_KEY)
        self._has_category_paths_keyword: Optional[bool] = None
        
        if not self.base_url:
            raise RuntimeError("ES_URL or ELASTIC_BASE is required for Elasticsearch access")
        if not self.api_key:
            raise RuntimeError("ELASTIC_API_KEY (or ES_API_KEY) is required for Elasticsearch access")
            
        self.endpoint = f"{self.base_url}/{self.index}/_search"
        self.mget_endpoint = f"{self.base_url}/{self.index}/_mget"
        self.headers = {
            "Content-Type": "application/json",
            "Authorization": f"ApiKey {self.api_key}"
        } if self.api_key else {}
        
<<<<<<< HEAD
        # Debug output
        print(f"DEBUG: ES_CONFIG | base_url={self.base_url} | index={self.index} | endpoint={self.endpoint}")
=======
        # Debug output with emojis
        print("="*80)
        print("🚀🚀🚀 ELASTICSEARCH FETCHER INITIALIZED 🚀🚀🚀")
        print(f"🌐 BASE_URL: {self.base_url}")
        print(f"📇 INDEX: {self.index}")
        print(f"🔗 SEARCH_ENDPOINT: {self.endpoint}")
        print(f"🔗 MGET_ENDPOINT: {self.mget_endpoint}")
        print(f"🔑 API_KEY: {'***SET***' if self.api_key else 'NOT SET'}")
        print("="*80)
>>>>>>> 96d9c8ec
    
    def _ensure_mapping_hints(self) -> None:
        """Lazy-load index mapping to detect availability of 'category_paths.keyword'."""
        if self._has_category_paths_keyword is not None:
            return
        try:
            mapping_endpoint = f"{self.base_url}/{self.index}/_mapping"
            print(f"DEBUG: ES_MAPPING_REQUEST | endpoint={mapping_endpoint} | method=GET | timeout={TIMEOUT}s")
            resp = requests.get(mapping_endpoint, headers=self.headers, timeout=TIMEOUT)
            resp.raise_for_status()
            data = resp.json() or {}
            # Traverse to detect 'category_paths.keyword'
            has_kw = False
            try:
                # mappings can be keyed by index name
                for _idx, payload in (data or {}).items():
                    mappings = (payload or {}).get("mappings", {}) or {}
                    props = mappings.get("properties", {}) or {}
                    cat = props.get("category_paths", {}) or {}
                    fields = cat.get("fields", {}) or {}
                    if isinstance(fields.get("keyword"), dict):
                        has_kw = True
                        break
            except Exception:
                has_kw = False
            self._has_category_paths_keyword = has_kw
            try:
                print(f"DEBUG: MAPPING_HINT | category_paths.keyword={'yes' if has_kw else 'no'}")
            except Exception:
                pass
        except Exception as exc:
            try:
                print(f"DEBUG: MAPPING_HINT_ERROR | {exc}")
            except Exception:
                pass
            self._has_category_paths_keyword = False
    
    def search(self, params: Dict[str, Any]) -> Dict[str, Any]:
        """Execute search against Elasticsearch with fallback strategies."""
        try:
            # Ensure mapping hints for category_paths.keyword usage
            self._ensure_mapping_hints()
            p = dict(params or {})
            p["_has_category_paths_keyword"] = bool(self._has_category_paths_keyword)
            # Route by domain: personal_care → skin builder; else generic
            if str(p.get("category_group") or "").strip() == "personal_care":
                query_body = _build_skin_es_query(p)
            else:
                query_body = _build_enhanced_es_query(p)
            
            # Debug logging
            print(f"DEBUG: Enhanced ES Query Structure:")
            print(f"  - Query: {params.get('q', '')}")
            print(f"  - Category: {params.get('category_group', 'all')}")
            print(f"  - Brands: {params.get('brands', [])}")
            print(f"  - Price range: {params.get('price_min', 'no min')}-{params.get('price_max', 'no max')}")
            print(f"  - Dietary: {params.get('dietary_labels', [])}")
            try:
                print(f"DEBUG: ES endpoint: {self.endpoint}")
                # Pretty-print the actual JSON body for Postman reproduction
                body_str = json.dumps(query_body, ensure_ascii=False, indent=2)
                # Truncate extremely long outputs to keep logs readable
                if len(body_str) > 40000:
                    print(body_str[:40000] + "\n... (truncated) ...")
                else:
                    print(body_str)
            except Exception:
                pass
            
            # Debug: Print endpoint before making request
            print(f"DEBUG: ES_REQUEST | endpoint={self.endpoint} | method=POST | timeout={TIMEOUT}s")
            
            response = requests.post(
                self.endpoint,
                headers=self.headers,
                json=query_body,
                timeout=TIMEOUT
            )
            response.raise_for_status()
            
            raw_data = response.json()
            result = _transform_results(raw_data)
            
            print("="*80)
            print("✅✅✅ ELASTICSEARCH REQUEST SUCCESSFUL ✅✅✅")
            print(f"🔗 ENDPOINT: {self.endpoint}")
            print(f"📇 INDEX: {self.index}")
            print(f"📊 TOTAL_HITS: {result['meta']['total_hits']}")
            print(f"📦 RETURNED: {result['meta']['returned']}")
            print(f"⏱️  TOOK: {result['meta']['took_ms']}ms")
            print("="*80)
            
            # No brand-specific fallback; brand handling is disabled (see note above)
            
            # Suppressed: verbose top results logging
            
            return result
            
        except requests.exceptions.Timeout:
            print("="*80)
            print("⏱️⏱️⏱️  ELASTICSEARCH REQUEST TIMEOUT ⏱️⏱️⏱️")
            print(f"🔗 ENDPOINT: {self.endpoint}")
            print(f"⏱️  TIMEOUT: {TIMEOUT}s")
            print("="*80)
            return {"meta": {"total_hits": 0, "returned": 0, "took_ms": 0, "query_successful": False, "error": "timeout"}, "products": []}
        except requests.exceptions.RequestException as e:
            print("="*80)
            print("❌❌❌ ELASTICSEARCH REQUEST FAILED ❌❌❌")
            print(f"🔗 ENDPOINT: {self.endpoint}")
            print(f"📇 INDEX: {self.index}")
            print(f"🌐 BASE_URL: {self.base_url}")
            print(f"⚠️  ERROR: {e}")
            print("="*80)
            return {"meta": {"total_hits": 0, "returned": 0, "took_ms": 0, "query_successful": False, "error": str(e)}, "products": []}
        except Exception as e:
            print("="*80)
            print("⚠️⚠️⚠️  UNEXPECTED ELASTICSEARCH ERROR ⚠️⚠️⚠️")
            print(f"🔗 ENDPOINT: {self.endpoint}")
            print(f"📇 INDEX: {self.index}")
            print(f"🌐 BASE_URL: {self.base_url}")
            print(f"💥 ERROR: {e}")
            print("="*80)
            return {"meta": {"total_hits": 0, "returned": 0, "took_ms": 0, "query_successful": False, "error": str(e)}, "products": []}

    def mget_products(self, ids: List[str]) -> List[Dict[str, Any]]:
        """Fetch full product documents via _mget for the given IDs.

        Returns a list of _source dicts (with selected fields prioritized) in the same order as requested IDs
        when possible.
        """
        if not ids:
            return []
        try:
            print(f"DEBUG: ES mget request | endpoint={self.mget_endpoint} | id_count={len(ids)} | sample_ids={ids[:3]}")
            body = {
                "ids": [str(x).strip() for x in ids if str(x).strip()]
            }
            print(f"DEBUG: ES_MGET_REQUEST | endpoint={self.mget_endpoint} | method=POST | timeout={TIMEOUT}s")
            response = requests.post(
                self.mget_endpoint,
                headers=self.headers,
                json=body,
                timeout=TIMEOUT
            )
            try:
                print(f"DEBUG: ES mget response | status={response.status_code}")
            except Exception:
                pass
            response.raise_for_status()
            data = response.json() or {}
            docs = data.get("docs", []) or []
            print(f"DEBUG: ES mget parsed | docs_count={len(docs)}")
            out: List[Dict[str, Any]] = []
            for d in docs:
                src = d.get("_source", {}) or {}
                if src:
                    out.append(src)
            print(f"DEBUG: ES mget out | sources_count={len(out)}")
            # If _mget by _id returned nothing, fallback to a terms search on field 'id'
            if not out:
                print("DEBUG: ES mget fallback → terms search on field 'id'")
                return self.search_by_ids(ids)
            return out
        except requests.exceptions.Timeout:
            print("DEBUG: ES mget timeout")
            return []
        except Exception as exc:
            print(f"DEBUG: ES mget failed: {exc}")
            return []

    def suggest_brand(self, brand_hint: str, category_group: Optional[str] = None) -> Optional[str]:
        """Suggest a canonical brand value from ES given a noisy hint.

        Uses a terms aggregation over `brand` filtered by wildcard matches of the hint.
        Returns the top bucket key (most frequent brand) or None.
        """
        try:
            hint = (brand_hint or "").strip().strip("'\" ")
            if not hint:
                return None
            should_terms: List[Dict[str, Any]] = [
                {"term": {"brand": hint}},
                {"wildcard": {"brand": {"value": f"{hint}*"}}},
                {"wildcard": {"brand": {"value": f"*{hint}*"}}},
            ]
            filters: List[Dict[str, Any]] = []
            if category_group and isinstance(category_group, str) and category_group.strip():
                filters.append({"term": {"category_group": category_group.strip()}})
            body: Dict[str, Any] = {
                "size": 0,
                "query": {
                    "bool": {
                        "filter": filters,
                        "should": should_terms,
                        "minimum_should_match": 1,
                    }
                },
                "aggs": {
                    "brand_suggest": {
                        "terms": {"field": "brand", "size": 5}
                    }
                }
            }
            print(f"DEBUG: ES_BRAND_SUGGEST_REQUEST | endpoint={self.endpoint} | method=POST | timeout={TIMEOUT}s")
            response = requests.post(
                self.endpoint,
                headers=self.headers,
                json=body,
                timeout=TIMEOUT
            )
            response.raise_for_status()
            data = response.json() or {}
            buckets = (((data.get("aggregations", {}) or {}).get("brand_suggest", {}) or {}).get("buckets", []) or [])
            if buckets:
                suggestion = str(buckets[0].get("key", "")).strip()
                print(f"DEBUG: Brand suggest | hint='{hint}' → '{suggestion}'")
                return suggestion or None
        except Exception as exc:
            print(f"DEBUG: Brand suggest failed: {exc}")
        return None

    def search_by_ids(self, ids: List[str]) -> List[Dict[str, Any]]:
        """Fetch documents by matching the 'id' field using a terms query.

        Returns list of _source dicts ordered to match the requested ids.
        """
        if not ids:
            return []
        try:
            ordered_ids = [str(x).strip() for x in ids if str(x).strip()]
            body = {
                "size": len(ordered_ids),
                "_source": {
                    "includes": [
                        "id", "name", "brand", "price", "mrp", "description", "use",
                        "hero_image.*", "package_claims.*", "category_group", "category_paths",
                        "category_data.*", "ingredients.*", "tags_and_sentiments.*",
                        "flean_score.*", "stats.*"
                    ]
                },
                "query": {
                    "terms": {"id": ordered_ids}
                }
            }
            search_endpoint = f"{self.base_url}/{self.index}/_search"
            print(f"DEBUG: ES ids-search request | endpoint={search_endpoint} | id_count={len(ordered_ids)}")
            print(f"DEBUG: ES_SEARCH_REQUEST | endpoint={search_endpoint} | method=POST | timeout={TIMEOUT}s")
            response = requests.post(
                search_endpoint,
                headers=self.headers,
                json=body,
                timeout=TIMEOUT
            )
            print(f"DEBUG: ES ids-search response | status={response.status_code}")
            response.raise_for_status()
            data = response.json() or {}
            hits = (data.get("hits", {}) or {}).get("hits", []) or []
            print(f"DEBUG: ES ids-search parsed | hits_count={len(hits)}")
            id_to_src: Dict[str, Dict[str, Any]] = {}
            for h in hits:
                src = h.get("_source", {}) or {}
                pid = str(src.get("id", "")).strip()
                if pid:
                    id_to_src[pid] = src
            # Reorder to match requested ids
            out: List[Dict[str, Any]] = [id_to_src.get(i) for i in ordered_ids if id_to_src.get(i)]
            print(f"DEBUG: ES ids-search out | sources_count={len(out)}")
            return out
        except requests.exceptions.Timeout:
            print("DEBUG: ES ids-search timeout")
            return []
        except Exception as exc:
            print(f"DEBUG: ES ids-search failed: {exc}")
            return []

# Parameter extraction and normalization
def _extract_defaults_from_context(ctx) -> Dict[str, Any]:
    """Extract search parameters from user context

    Critical: Always use CURRENT user text for follow-ups so we rebuild ES params
    from the latest delta rather than reusing stale query text from a prior turn.
    """
    session = ctx.session or {}
    assessment = session.get("assessment", {})
    
    # Canonical base query comes from assessment or prior meaningful query
    base_query = (assessment or {}).get("original_query") or session.get("last_query", "")
    query = base_query or ""
    
    # Extract budget
    budget = session.get("budget", {})
    price_min = None
    price_max = None
    
    if isinstance(budget, dict):
        price_min = budget.get("min")
        price_max = budget.get("max")
    elif isinstance(budget, str):
        # Try to parse budget string like "100-200" or "under 100"
        budget_lower = budget.lower()
        if "under" in budget_lower or "below" in budget_lower:
            try:
                price_max = float(re.search(r'\d+', budget).group())
            except:
                pass
        elif "-" in budget:
            try:
                parts = budget.split("-")
                price_min = float(parts[0].strip())
                price_max = float(parts[1].strip())
            except:
                pass
        else:
            # Map gen-z style labels to INR ranges
            label = budget_lower.strip()
            if label in {"budget-friendly", "budget friendly", "budget", "cheap", "affordable"}:
                price_min = None
                price_max = 100.0
            elif label in {"smart value", "value", "mid", "mid-range", "mid range"}:
                price_min = 100.0
                price_max = 200.0
            elif label in {"premium", "expensive", "high-end", "high end"}:
                price_min = 200.0
                price_max = None
    
    # Determine product_intent from context
    product_intent = str(session.get("product_intent") or "show_me_options")
    # Size hint: 1 for is_this_good; else 10
    size_hint = 1 if product_intent == "is_this_good" else 10

    # Persist latest base query back into session for visibility/debug
    try:
        session["last_query"] = query
        ctx.session = session
    except Exception:
        pass

    # Seed params (no cross-assessment carry-over; treat prior slots as hints only via LLM)
    params = {
        "q": query,
        "size": size_hint,
        # Do NOT default category_group; let taxonomy/planner infer it
        "category_group": session.get("category_group") or None,
        # Do NOT carry prior brands/dietary directly; planner/normaliser will decide using current turn
        "brands": None,
        "dietary_terms": None,
        "price_min": price_min,
        "price_max": price_max,
        "protein_weight": 1.5,
        "product_intent": product_intent,
    }

    # Lift quality if preferences indicate health focus
    try:
        pref = str(session.get("preferences", "") or "").lower()
        if any(token in pref for token in ["healthy", "healthier", "cleaner", "low oil", "low sugar", "low sodium", "baked"]):
            prev = float(params.get("min_flean_percentile", 30) or 30)
            params["min_flean_percentile"] = max(prev, 50)
    except Exception:
        pass

    return params

def _normalize_params(base_params: Dict[str, Any], llm_params: Dict[str, Any]) -> Dict[str, Any]:
    """Merge and normalize parameters"""
    # Start with base params
    final_params = dict(base_params)
    
    # Overlay LLM-extracted params (allow LLM to override 'q' when provided)
    for key, value in (llm_params or {}).items():
        if value is not None:
            final_params[key] = value
    
    # Normalize lists
    for list_field in ["brands", "dietary_terms", "dietary_labels"]:
        if list_field in final_params and final_params[list_field]:
            value = final_params[list_field]
            if isinstance(value, str):
                # Split string into list
                if list_field in ["dietary_terms", "dietary_labels"]:
                    final_params[list_field] = [v.strip().upper() for v in value.replace(",", " ").split() if v.strip()]
                else:
                    final_params[list_field] = [v.strip() for v in value.replace(",", " ").split() if v.strip()]
            elif isinstance(value, list):
                # Clean existing list
                if list_field in ["dietary_terms", "dietary_labels"]:
                    final_params[list_field] = [str(v).strip().upper() for v in value if str(v).strip()]
                else:
                    final_params[list_field] = [str(v).strip() for v in value if str(v).strip()]
    
    # Only ensure category_group for F&B when text or taxonomy signals it; else leave None to let ES planner decide
    if not final_params.get("category_group"):
        try:
            q_low = str(final_params.get("q") or "").lower()
            if any(tok in q_low for tok in ["chips", "snack", "ketchup", "juice", "milk", "biscuit", "cookie", "chocolate", "bread"]):
                final_params["category_group"] = "f_and_b"
        except Exception:
            pass
    
    # Clean up None values
    return {k: v for k, v in final_params.items() if v is not None}

async def build_search_params(ctx) -> Dict[str, Any]:
    """Build final search parameters - unified LLM source of truth with minimal fallback"""
    
    # Branch for personal care/skin domain to use skin-specific planner
    try:
        domain = str((ctx.session or {}).get("domain") or "").strip()
        
        # ✅ SAFETY CHECK: Validate domain matches current query intent
        if domain == "personal_care":
            current_text = _get_current_user_text(ctx)
            
            # Heuristic: check if current query has food signals
            food_signals = [
                "chips", "snack", "ketchup", "juice", "milk", "biscuit", 
                "cookie", "chocolate", "bread", "preservative", "organic",
                "sugar", "salt", "sodium", "ingredient", "flavor", "sauce",
                "pickle", "jam", "butter", "cheese", "pasta", "noodle"
            ]
            
            query_lower = current_text.lower()
            is_likely_food = any(signal in query_lower for signal in food_signals)
            
            # If query seems food-related, reset stale personal_care domain
            if is_likely_food:
                
                log.info(
                    f"DOMAIN_MISMATCH_DETECTED | user={ctx.user_id} | "
                    f"stored_domain={domain} | query='{current_text}' | "
                    f"action=resetting_domain"
                )
                # Clear stale domain
                ctx.session.pop("domain", None)
                ctx.session.pop("domain_subcategory", None)
                domain = ""  # Force fallback to unified flow
            else:
                # Domain validation passed, proceed with personal care flow
                from ..llm_service import LLMService
                llm_service = LLMService()
                # Build unified params for personal care
                try:
                    unified_pc = await llm_service.generate_unified_es_params(ctx)
                except Exception:
                    unified_pc = {}
                final_params: Dict[str, Any] = dict(unified_pc or {})
                # Force personal care group and ignore any category paths
                final_params["category_group"] = "personal_care"
                final_params.pop("category_path", None)
                final_params.pop("category_paths", None)
                # Ensure product_intent present
                try:
                    final_params.setdefault("product_intent", str(ctx.session.get("product_intent") or "show_me_options"))
                except Exception:
                    final_params.setdefault("product_intent", "show_me_options")
                # Clamp size to [1,50]
                try:
                    s = int(final_params.get("size", 10) or 10)
                    final_params["size"] = max(1, min(50, s))
                except Exception:
                    final_params["size"] = 10
                try:
                    merged = []
                    for lst in [final_params.get('skin_concerns') or [], final_params.get('hair_concerns') or []]:
                        for it in lst:
                            if it and it not in merged:
                                merged.append(it)
                    print(f"DEBUG: USING_SKIN_PARAMS | q='{final_params.get('q')}' | types={final_params.get('product_types')} | skin_concerns={final_params.get('skin_concerns')} | hair_concerns={final_params.get('hair_concerns')} | merged_concerns={merged}")
                    ctx.session.setdefault("debug", {})["last_skin_search_params"] = final_params
                except Exception:
                    pass
                return final_params
    except Exception as exc:
        try:
            print(f"DEBUG: SKIN_BRANCH_FAILED | {exc}")
        except Exception:
            pass

    # 1) Try unified ES params directly (authoritative)
    try:
        from ..llm_service import LLMService  # type: ignore
        llm_service = LLMService()
        unified = await llm_service.generate_unified_es_params(ctx)
        if isinstance(unified, dict) and unified.get("q"):
            final_params: Dict[str, Any] = dict(unified)
            # Ensure product_intent present
            try:
                final_params.setdefault("product_intent", str(ctx.session.get("product_intent") or "show_me_options"))
            except Exception:
                final_params.setdefault("product_intent", "show_me_options")
            # Default protein weight for scoring
            final_params.setdefault("protein_weight", 1.5)
            # Clamp size to [1,50]
            try:
                s = int(final_params.get("size", 20) or 20)
                final_params["size"] = max(1, min(50, s))
            except Exception:
                final_params["size"] = 20
            # Persist for debugging
            try:
                print(f"DEBUG: USING_UNIFIED_PARAMS_DIRECT | q='{final_params.get('q')}' | dietary={final_params.get('dietary_terms')}")
                ctx.session.setdefault("debug", {})["last_search_params"] = final_params
            except Exception:
                pass
            return final_params
    except Exception as exc:
        try:
            print(f"DEBUG: UNIFIED_CALL_FAILED | {exc}")
        except Exception:
            pass
    
    # 2) Minimal safe fallback (no legacy merges/overwrites)
    try:
        current_text = _get_current_user_text(ctx)
        base = (_extract_defaults_from_context(ctx) or {})
        anchor_q = str(base.get("q") or "").strip()
        q = (current_text or anchor_q or "").strip()
        if not q:
            q = "snacks"  # ultimate minimal default
        fallback: Dict[str, Any] = {
            "q": q,
            "size": 20,
            "category_group": "f_and_b",
            "product_intent": str(ctx.session.get("product_intent") or "show_me_options"),
            "protein_weight": 1.5,
        }
        print(f"DEBUG: UNIFIED_MINIMAL_FALLBACK | q='{fallback['q']}'")
        ctx.session.setdefault("debug", {})["last_search_params"] = fallback
        return fallback
    except Exception:
        # Extreme fallback
        return {"q": "snacks", "size": 20, "category_group": "f_and_b", "product_intent": "show_me_options", "protein_weight": 1.5}

# Global fetcher instance
_es_fetcher: Optional[ElasticsearchProductsFetcher] = None

def get_es_fetcher() -> ElasticsearchProductsFetcher:
    """Get singleton ES fetcher instance"""
    global _es_fetcher
    if _es_fetcher is None:
        _es_fetcher = ElasticsearchProductsFetcher()
    return _es_fetcher

# Async handlers for different functions
async def search_products_handler(ctx) -> Dict[str, Any]:
    """Main product search handler with quality checks"""
    # Ensure follow-ups always use the latest user text by refreshing session state
    try:
        latest_text = _get_current_user_text(ctx)
        if isinstance(latest_text, str) and latest_text.strip():
            # Do not overwrite last_query with slot-only/ephemeral text
            pass
    except Exception:
        pass

    params = await build_search_params(ctx)
    fetcher = get_es_fetcher()
    
    # Run in thread to avoid blocking
    loop = asyncio.get_running_loop()
    results = await loop.run_in_executor(None, lambda: fetcher.search(params))
    
    # Additional quality check: if we got results but they're all low quality
    if results.get('products'):
        numeric_fleans = [
            p.get('flean_percentile')
            for p in results['products']
            if isinstance(p.get('flean_percentile'), (int, float))
        ]
        if numeric_fleans:
            avg_flean = sum(numeric_fleans) / len(numeric_fleans)
            if avg_flean < 30 and params.get('brands'):
                # Products are low quality, maybe try without brand constraint
                print(f"DEBUG: Average flean percentile {avg_flean}% is low, considering fallback...")
                results['meta']['quality_warning'] = f'average_flean_percentile_{avg_flean:.1f}'
    
    # Zero-result fallback strategy (tree, ordered):
    # F&B: 1) price_any → 2) drop_hard_soft_keep_category → 3) sibling_l2_full →
    #      4) sibling_l2_price_any → 5) sibling_l2_drop_hard_soft → 6A) drop L4→L3 → 6B) drop category filters
    # Personal care: 1) price_any → 2) relax_reviews → 3) drop_hard_soft → 4) expand_size
    try:
        total = int(((results.get('meta') or {}).get('total_hits')) or 0)
    except Exception:
        total = 0
    if total == 0:
        group = str(params.get('category_group') or '').strip()
        # Personal care fallback branch (no category hierarchy)
        if group == 'personal_care':
            print("DEBUG: ZERO_RESULT | applying PC fallback sequence")

            def _drop_price_pc(d: Dict[str, Any]) -> Dict[str, Any]:
                x = dict(d)
                x.pop('price_min', None)
                x.pop('price_max', None)
                return x

            def _relax_reviews_pc(d: Dict[str, Any]) -> Dict[str, Any]:
                x = dict(d)
                try:
                    if isinstance(x.get('min_review_count'), int) and x['min_review_count'] > 0:
                        x['min_review_count'] = 0
                    else:
                        x.pop('min_review_count', None)
                except Exception:
                    x.pop('min_review_count', None)
                return x

            def _drop_hard_soft_pc(d: Dict[str, Any]) -> Dict[str, Any]:
                x = dict(d)
                for k in [
                    'brands', 'enforce_brand', 'dietary_terms', 'dietary_labels', 'must_keywords',
                    'avoid_terms', 'avoid_ingredients', 'efficacy_terms', 'skin_types', 'hair_types',
                    'min_flean_percentile', 'min_review_count'
                ]:
                    x.pop(k, None)
                return x

            # PC Step 1: Drop price
            try:
                p_pc1 = _drop_price_pc(params)
                if p_pc1 is not params:
                    print("DEBUG: PC_FALLBACK[1] PRICE_ANY")
                    alt_pc1 = await loop.run_in_executor(None, lambda: fetcher.search(p_pc1))
                    alt_pc1_total = int(((alt_pc1.get('meta') or {}).get('total_hits')) or 0)
                    if alt_pc1_total > 0:
                        alt_pc1['meta']['fallback_applied'] = 'pc_price_any'
                        return alt_pc1
            except Exception:
                pass

            # PC Step 2: Relax reviews
            try:
                p_pc2 = _relax_reviews_pc(params)
                print("DEBUG: PC_FALLBACK[2] RELAX_REVIEWS")
                alt_pc2 = await loop.run_in_executor(None, lambda: fetcher.search(p_pc2))
                alt_pc2_total = int(((alt_pc2.get('meta') or {}).get('total_hits')) or 0)
                if alt_pc2_total > 0:
                    alt_pc2['meta']['fallback_applied'] = 'pc_relax_reviews'
                    return alt_pc2
            except Exception:
                pass

            # PC Step 3: Drop hard/soft constraints
            try:
                p_pc3 = _drop_hard_soft_pc(params)
                print("DEBUG: PC_FALLBACK[3] DROP_HARD_SOFT")
                alt_pc3 = await loop.run_in_executor(None, lambda: fetcher.search(p_pc3))
                alt_pc3_total = int(((alt_pc3.get('meta') or {}).get('total_hits')) or 0)
                if alt_pc3_total > 0:
                    alt_pc3['meta']['fallback_applied'] = 'pc_drop_hard_soft'
                    return alt_pc3
            except Exception:
                pass

            # PC Step 4: Expand size to 30
            try:
                p_pc4 = dict(params)
                p_pc4['size'] = max(20, int(p_pc4.get('size', 20) or 20), 30)
                print("DEBUG: PC_FALLBACK[4] EXPAND_SIZE_30")
                alt_pc4 = await loop.run_in_executor(None, lambda: fetcher.search(p_pc4))
                alt_pc4_total = int(((alt_pc4.get('meta') or {}).get('total_hits')) or 0)
                if alt_pc4_total > 0:
                    alt_pc4['meta']['fallback_applied'] = 'pc_expand_size_30'
                    return alt_pc4
            except Exception:
                pass

            # If all PC fallbacks fail, return original results
            return results

        # F&B fallback branch
        print("DEBUG: ZERO_RESULT | applying 6-step fallback tree")

        def _drop_price(d: Dict[str, Any]) -> Dict[str, Any]:
            x = dict(d)
            x.pop('price_min', None)
            x.pop('price_max', None)
            return x

        def _drop_hard_soft(d: Dict[str, Any]) -> Dict[str, Any]:
            x = dict(d)
            # Common hard/soft constraints
            for k in [
                'brands', 'enforce_brand', 'min_flean_percentile', 'min_review_count', 'must_keywords',
                'dietary_terms', 'dietary_labels', 'avoid_terms', 'avoid_ingredients',
                'efficacy_terms', 'skin_types', 'hair_types', 'skin_concerns', 'prioritize_concerns',
            ]:
                x.pop(k, None)
            return x

        def _sibling_l2_path(d: Dict[str, Any]) -> Optional[str]:
            cat_paths = d.get('category_paths') if isinstance(d.get('category_paths'), list) else []
            primary = d.get('category_path') or (cat_paths[0] if cat_paths else '')
            if isinstance(primary, str) and primary.strip():
                parts = [p for p in primary.split('/') if p]
                if len(parts) >= 4 and parts[0] == 'f_and_b' and parts[1] == 'food':
                    return f"f_and_b/food/{parts[2]}"
                if len(parts) >= 2 and parts[0] == 'personal_care':
                    return f"personal_care/{parts[1]}"
            return None

        # Step 1: Drop price only
        try:
            p1 = _drop_price(params)
            if p1 is not params:
                print("DEBUG: FALLBACK[1] PRICE_ANY")
                alt1 = await loop.run_in_executor(None, lambda: fetcher.search(p1))
                alt1_total = int(((alt1.get('meta') or {}).get('total_hits')) or 0)
                if alt1_total > 0:
                    alt1['meta']['fallback_applied'] = 'price_any'
                    return alt1
        except Exception:
            pass

        # Step 2: Drop hard and soft filters, keep category
        try:
            p2 = _drop_hard_soft(params)
            print("DEBUG: FALLBACK[2] DROP_HARD_SOFT_KEEP_CATEGORY")
            alt2 = await loop.run_in_executor(None, lambda: fetcher.search(p2))
            alt2_total = int(((alt2.get('meta') or {}).get('total_hits')) or 0)
            if alt2_total > 0:
                alt2['meta']['fallback_applied'] = 'drop_hard_soft_keep_category'
                return alt2
        except Exception:
            pass

        # Prepare sibling L2 path (if available)
        sibling_l2 = _sibling_l2_path(params)

        # Step 3: Sibling probe with full filters
        if sibling_l2:
            try:
                p3 = dict(params)
                p3.pop('category_paths', None)
                p3['category_path'] = sibling_l2
                print(f"DEBUG: FALLBACK[3] SIBLING_L2_FULL | path={p3['category_path']}")
                alt3 = await loop.run_in_executor(None, lambda: fetcher.search(p3))
                alt3_total = int(((alt3.get('meta') or {}).get('total_hits')) or 0)
                if alt3_total > 0:
                    alt3['meta']['fallback_applied'] = 'sibling_l2_full'
                    return alt3
            except Exception:
                pass

        # Step 4: Sibling probe with dropped price
        if sibling_l2:
            try:
                p4 = _drop_price(params)
                p4.pop('category_paths', None)
                p4['category_path'] = sibling_l2
                print(f"DEBUG: FALLBACK[4] SIBLING_L2_PRICE_ANY | path={p4['category_path']}")
                alt4 = await loop.run_in_executor(None, lambda: fetcher.search(p4))
                alt4_total = int(((alt4.get('meta') or {}).get('total_hits')) or 0)
                if alt4_total > 0:
                    alt4['meta']['fallback_applied'] = 'sibling_l2_price_any'
                    return alt4
            except Exception:
                pass

        # Step 5: Sibling probe with dropped hard/soft
        if sibling_l2:
            try:
                p5 = _drop_hard_soft(params)
                p5.pop('category_paths', None)
                p5['category_path'] = sibling_l2
                print(f"DEBUG: FALLBACK[5] SIBLING_L2_DROP_HARD_SOFT | path={p5['category_path']}")
                alt5 = await loop.run_in_executor(None, lambda: fetcher.search(p5))
                alt5_total = int(((alt5.get('meta') or {}).get('total_hits')) or 0)
                if alt5_total > 0:
                    alt5['meta']['fallback_applied'] = 'sibling_l2_drop_hard_soft'
                    return alt5
            except Exception:
                pass

        # Step 6a: Narrow category from L4 → L3 (drop leaf only) and retry
        try:
            p6a = dict(params)
            cat_paths = p6a.get('category_paths') if isinstance(p6a.get('category_paths'), list) else []
            primary = p6a.get('category_path') or (cat_paths[0] if cat_paths else '')
            truncated = None
            if isinstance(primary, str) and primary.strip():
                parts = [p for p in primary.split('/') if p]
                # Expect: f_and_b/food/L3/L4 or personal_care/L2/L3
                if len(parts) >= 4 and parts[0] == 'f_and_b' and parts[1] == 'food':
                    truncated = f"f_and_b/food/{parts[2]}"  # keep L3, drop L4
                elif len(parts) >= 3 and parts[0] == 'personal_care':
                    truncated = f"personal_care/{parts[1]}"  # keep L2, drop leaf
            if truncated:
                p6a.pop('category_paths', None)
                p6a['category_path'] = truncated
                print(f"DEBUG: FALLBACK[6A] DROP_CATEGORY_L4_TO_L3 | path={p6a['category_path']}")
                alt6a = await loop.run_in_executor(None, lambda: fetcher.search(p6a))
                alt6a_total = int(((alt6a.get('meta') or {}).get('total_hits')) or 0)
                if alt6a_total > 0:
                    alt6a['meta']['fallback_applied'] = 'drop_category_l4_to_l3'
                    return alt6a
        except Exception:
            pass

        # Step 6b: Drop category paths entirely (remove L3), keep category_group
        try:
            p6b = dict(params)
            dropped = False
            if p6b.pop('category_paths', None) is not None:
                dropped = True
            if p6b.pop('category_path', None) is not None:
                dropped = True
            if dropped:
                print("DEBUG: FALLBACK[6B] DROP_CATEGORY_L3 (remove category_path(s))")
                alt6b = await loop.run_in_executor(None, lambda: fetcher.search(p6b))
                alt6b_total = int(((alt6b.get('meta') or {}).get('total_hits')) or 0)
                if alt6b_total > 0:
                    alt6b['meta']['fallback_applied'] = 'drop_category_l3'
                    return alt6b
        except Exception:
            pass

    return results

async def fetch_user_profile_handler(ctx) -> Dict[str, Any]:
    """User profile - return minimal data for now"""
    return {
        "user_id": ctx.user_id,
        "preferences": ctx.permanent.get("preferences", {}),
        "dietary_restrictions": ctx.permanent.get("dietary_restrictions", []),
        "favorite_brands": ctx.permanent.get("favorite_brands", []),
    }

async def fetch_purchase_history_handler(ctx) -> Dict[str, Any]:
    """Purchase history - return minimal data for now"""
    return {
        "recent_purchases": [],
        "favorite_categories": ["f_and_b"],
        "average_order_value": 0,
        "last_purchase_date": None,
    }

async def fetch_order_status_handler(ctx) -> Dict[str, Any]:
    """Order status - return minimal data for now"""
    return {
        "orders": [],
        "status": "No recent orders found",
    }

# Register all handlers
register_fetcher(BackendFunction.SEARCH_PRODUCTS, search_products_handler)
register_fetcher(BackendFunction.FETCH_USER_PROFILE, fetch_user_profile_handler)  
register_fetcher(BackendFunction.FETCH_PURCHASE_HISTORY, fetch_purchase_history_handler)
register_fetcher(BackendFunction.FETCH_ORDER_STATUS, fetch_order_status_handler)<|MERGE_RESOLUTION|>--- conflicted
+++ resolved
@@ -72,9 +72,6 @@
 TIMEOUT = int(os.getenv("ELASTIC_TIMEOUT_SECONDS", "10"))
 
 # Debug ES config on module load
-<<<<<<< HEAD
-print(f"DEBUG: ES_MODULE_INIT | RAW_ES_URL={_RAW_ES_URL} | ELASTIC_BASE={ELASTIC_BASE} | ELASTIC_INDEX={ELASTIC_INDEX}")
-=======
 print("="*80)
 print("✅✅✅ ELASTICSEARCH CONFIGURATION FINALIZED ✅✅✅")
 print(f"📍 RAW_ES_URL: {_RAW_ES_URL}")
@@ -83,7 +80,6 @@
 print(f"🔑 API_KEY: {'***SET***' if ELASTIC_API_KEY else 'NOT SET'}")
 print(f"⏱️  TIMEOUT: {TIMEOUT}s")
 print("="*80)
->>>>>>> 96d9c8ec
 
 # Text cleaning
 TAG_RE = re.compile(r"<[^>]+>")
@@ -1397,10 +1393,6 @@
             "Authorization": f"ApiKey {self.api_key}"
         } if self.api_key else {}
         
-<<<<<<< HEAD
-        # Debug output
-        print(f"DEBUG: ES_CONFIG | base_url={self.base_url} | index={self.index} | endpoint={self.endpoint}")
-=======
         # Debug output with emojis
         print("="*80)
         print("🚀🚀🚀 ELASTICSEARCH FETCHER INITIALIZED 🚀🚀🚀")
@@ -1410,7 +1402,6 @@
         print(f"🔗 MGET_ENDPOINT: {self.mget_endpoint}")
         print(f"🔑 API_KEY: {'***SET***' if self.api_key else 'NOT SET'}")
         print("="*80)
->>>>>>> 96d9c8ec
     
     def _ensure_mapping_hints(self) -> None:
         """Lazy-load index mapping to detect availability of 'category_paths.keyword'."""
