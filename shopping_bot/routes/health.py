# shopping_bot/routes/health.py
"""
Simple readiness/liveness probe.

Returns HTTP 200 if:
• Flask is running
• Redis is reachable

Otherwise 500 (so Cloud Run / Kubernetes can restart the pod).
"""

from __future__ import annotations

import logging
from typing import Any, Dict

from flask import Blueprint, current_app, jsonify, request

log = logging.getLogger(__name__)
bp = Blueprint("health", __name__)


@bp.get("/health")
def health_check() -> tuple[Dict[str, Any], int]:
    try:
        ctx_mgr = current_app.extensions["ctx_mgr"]  # RedisContextManager
        ctx_mgr.redis.ping()
        return jsonify({"status": "healthy", "redis": "connected"}), 200
    except Exception as exc:  # noqa: BLE001
        log.warning("Redis ping failed: %s", exc)
        return jsonify({"status": "unhealthy", "redis": "disconnected"}), 500

<<<<<<< HEAD
@bp.get("/rs/health")
def rs_health_check() -> tuple[Dict[str, Any], int]:
    try:
        ctx_mgr = current_app.extensions["ctx_mgr"]  # RedisContextManager
        ctx_mgr.redis.ping()
        return jsonify({"status": "healthy", "service": "shopbot", "redis": "connected"}), 200
    except Exception as exc:  # noqa: BLE001
        log.warning("Redis ping failed: %s", exc)
        return jsonify({"status": "unhealthy", "service": "shopbot", "redis": "disconnected"}), 500

=======
>>>>>>> 8c2b9a36
@bp.post("/health_check")
def health_check_new() -> tuple[Dict[str, Any], int]:
    payload = request.get_json(silent=True) or {}
    # ctx_mgr = current_app.extensions["ctx_mgr"]  # RedisContextManager
    # ctx_mgr.redis.ping()
    return jsonify(payload), 200
    <|MERGE_RESOLUTION|>--- conflicted
+++ resolved
@@ -30,19 +30,6 @@
         log.warning("Redis ping failed: %s", exc)
         return jsonify({"status": "unhealthy", "redis": "disconnected"}), 500
 
-<<<<<<< HEAD
-@bp.get("/rs/health")
-def rs_health_check() -> tuple[Dict[str, Any], int]:
-    try:
-        ctx_mgr = current_app.extensions["ctx_mgr"]  # RedisContextManager
-        ctx_mgr.redis.ping()
-        return jsonify({"status": "healthy", "service": "shopbot", "redis": "connected"}), 200
-    except Exception as exc:  # noqa: BLE001
-        log.warning("Redis ping failed: %s", exc)
-        return jsonify({"status": "unhealthy", "service": "shopbot", "redis": "disconnected"}), 500
-
-=======
->>>>>>> 8c2b9a36
 @bp.post("/health_check")
 def health_check_new() -> tuple[Dict[str, Any], int]:
     payload = request.get_json(silent=True) or {}
